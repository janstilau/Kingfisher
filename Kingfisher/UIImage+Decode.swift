--- conflicted
+++ resolved
@@ -31,7 +31,7 @@
         return self.kf_decodedImage(scale: self.scale)
     }
     
-    func kf_decodedImage(#scale: CGFloat) -> UIImage? {
+    func kf_decodedImage(scale scale: CGFloat) -> UIImage? {
         let imageRef = self.CGImage
         let colorSpace = CGColorSpaceCreateDeviceRGB()
         let bitmapInfo = CGBitmapInfo(rawValue: CGImageAlphaInfo.PremultipliedLast.rawValue).rawValue
@@ -40,16 +40,8 @@
         if let context = context {
             let rect = CGRectMake(0, 0, CGFloat(CGImageGetWidth(imageRef)), CGFloat(CGImageGetHeight(imageRef)))
             CGContextDrawImage(context, rect, imageRef)
-<<<<<<< HEAD
-            if let decompressedImageRef = CGBitmapContextCreateImage(context) {
-                return UIImage(CGImage: decompressedImageRef)
-            } else {
-                return nil
-            }
-=======
             let decompressedImageRef = CGBitmapContextCreateImage(context)
-            return UIImage(CGImage: decompressedImageRef, scale: scale, orientation: self.imageOrientation)
->>>>>>> 5c9d4cc8
+            return UIImage(CGImage: decompressedImageRef!, scale: scale, orientation: self.imageOrientation)
         } else {
             return nil
         }
